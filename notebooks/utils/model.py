"""
    @brief Model abstraction.
    @author Arjun Ashok
"""


# Environment Setup
import numpy as np
import pandas as pd
import matplotlib.pyplot as plt
import seaborn as sns
import shap
import torch
import torch.nn as nn
from torch.optim import Adam
from torch.utils.data import DataLoader, Dataset
from skorch import NeuralNetClassifier
from tqdm import tqdm
from sklearn.ensemble import GradientBoostingClassifier
from sklearn.model_selection import GridSearchCV, train_test_split
from sklearn.metrics import precision_recall_fscore_support, accuracy_score
from sklearn.linear_model import LogisticRegression

import pickle
import json
import os
import datetime
import copy
from itertools import product
from dataclasses import dataclass, field
from typing import Any

from utils.explore_dataset import *
from utils.transform_dataset import *
from utils.wrappers import *


# Classes
@dataclass(slots=True)
class TreeClassifier:
    # user-set members
    target: str = field()                                                       # target feature
    path: str = field()                                                         # dataset path
    hyperparams: dict[str, int | float | str] = field(default=None)             # hyperparams; optional parameter
    upsample: bool = field(default=False)                                       # whether to correct imbalance or not

    # inferred members
    data: pd.DataFrame = field(default=None)                                    # dataset
    model: GradientBoostingClassifier = field(default=None)                     # underlying model
    model_lookup_path: str = field(default="../models/model_lookup.csv")        # model lookup
    scaler: Any = field(default=None)                                           # scaler to use with new preds

    # calculated members
    X_train: np.ndarray = field(default=None)                                   # data for training/testing
    y_train: np.ndarray = field(default=None)                                   # data for training/testing
    X_test: np.ndarray = field(default=None)                                    # data for training/testing
    y_test: np.ndarray = field(default=None)                                    # data for training/testing
    score: dict[str, int | float] = field(default=None)                         # scores dict for the accuracy report

    # internal methods
    def gen_split(self, test_prop: float=0.2) -> None:
        """
            Generates train/test split and a report along with it
            
            @param test_prop: proportion of dataset to reserve for testing
            @param stratify: whether to stratify or not
        """

        # split
        self.X_train, self.X_test, self.y_train, self.y_test = train_test_split(
            self.data.drop(columns=self.target),
            self.data[self.target],
            stratify=self.data[self.target],
            test_size=test_prop,
            random_state=42
        )

        # make augmentations
        self.X_train, self.X_test, self.y_train, self.y_test, self.scaler = post_split_pipeline(
            self.X_train, self.X_test, self.y_train, self.y_test, self.target, 
            upsample=self.upsample
        )

        # report
        print("<Train-Test Split Report>")
        print(f"Train: {len(self.y_train)} obs, {(self.y_train == 0).sum()} no diabetes [0], {(self.y_train == 1).sum()} pre-diabetes [1], {(self.y_train == 2).sum()} diabetes [2]")
        print(f"Test: {len(self.y_test)} obs, {(self.y_test == 0).sum()} no diabetes [0], {(self.y_test == 1).sum()} pre-diabetes [1], {(self.y_test == 2).sum()} diabetes [2]")


    def __post_init__(self):
        # data
        self.data = pd.read_parquet(self.path)
        self.gen_split()

        # model
        self.set_hyperparams(self.hyperparams, optimize=False)
        if self.model is None:
            self.model = GradientBoostingClassifier(**self.hyperparams)


    # external methods
    ## mutators
    def set_hyperparams(self, hyperparams: dict[str, int | float | str]=None, optimize: bool=False) -> None:
        """
            Sets hyperparameters. Note, if not specified it automatically 
            generates via grid-search.

            @param hyperparams: hyperparams to update
        """

        # default hyperparams
        self.hyperparams = {
            "loss": "log_loss",
            "learning_rate": 0.01,
            "n_estimators": 100,
            "criterion": "friedman_mse",
            "min_samples_split": 2,
            "min_samples_leaf": 5,
            "max_depth": 3,
            "n_iter_no_change": 5,
            "max_features": "log2",
            "tol": 1e-4
        }

        # if no update is required
        if hyperparams is None:
            return

        # if optimization is required
        if optimize:
            self.optimize_hyperparams(with_cv=True)
            return
        
        # update
        for hp, val in hyperparams.items():
            # include hyperparameter even if not expected
            if hp not in self.hyperparams:
                print(f"<WARNING> unexpected hyperparameter {hp} found; included anyways with value {val}")
            self.hyperparams[hp] = val

        # update model
        self.model = GradientBoostingClassifier(**self.hyperparams)


    ## utility
    def save_model(self) -> None:
        """
            Saves model weights and hyperparams for future reloading.
        """

        # generate save path
        mean_scores = ({
            k: sum(d[k] for d in self.score) / len(self.score) 
            for k in self.score[0]
        })
        report_name = "tree-classifier-" + ("-".join([
            f"[{metric[0]}_{perf:.4f}]" for metric, perf in mean_scores.items()
            if metric[0] not in ["l", "s"]
        ]))

        # save both
        json.dump(self.hyperparams, open(f"../models/hyperparams/{report_name}.json", "w"), indent=4)
        pickle.dump(self.model, open(f"../models/weights/{report_name}.pickle", "wb"))

        # save lookup
        if os.path.exists(self.model_lookup_path):
            model_reports = pd.read_csv(self.model_lookup_path)
        else:
            model_reports = pd.DataFrame()
        
        # add row for each label's performance
        add_rows = ([
                pd.DataFrame({
                "model-type": ["XGBoost"],
                **{k: [v] for k, v in mean_scores.items() if k[0] not in ["l", "s"]},
                "path": [report_name]
            })
        ])
        model_reports = pd.concat([model_reports, *add_rows], ignore_index=True)
        model_reports.drop_duplicates(inplace=True)
        model_reports.to_csv(self.model_lookup_path, index=False)

    
    def load_model(self, scores: dict[str, int | float]=None, priority_list: list[str]=None) -> bool:
        """
            Loads the model via the scoring report. Notice that either explicit 
            scores or a prioritization of the scores can be provided and then 
            the best performing model will be chosen. This is done via stable 
            sort.

            @param scores: metric to performance wanted; optional
            @param priority_list: list of metrics in order of most to least 
                                  important

            @returns whether successful or not
        """

        # load lookup
        if not os.path.exists(self.model_lookup_path):
            print("<WARNING> no lookup found for saved models :(")
            return False
        model_reports = pd.read_csv(self.model_lookup_path, engine="c")
        model_reports = model_reports[model_reports["model-type"] == "XGBoost"]

        if model_reports.shape[0] == 0:
            print("<WARNING> found 0 entries in model lookup :(")
            return False

        path = None

        # ensure at least one is filled
        if scores is None and priority_list is None:
            priority_list = [
                "f1-score",
                "accuracy",
                "precision",
                "recall"
            ]

        # get model entry
        if scores is not None:
            # narrow down
            for metric, perf in scores.items():
                model_reports = model_reports[model_reports[metric] == perf]
            
            # if any entry matches the description
            if model_reports.shape[0] != 0:
                path = model_reports["path"][0]
        
        else:
            # stable sort
            model_reports.sort_values(by=priority_list, inplace=True, ascending=False, ignore_index=True)
            path = model_reports["path"][0]
        
        # load model
        if path is None:
            return False
        self.model = pickle.load(open(f"../models/weights/{path}.pickle", "rb"))
        self.hyperparams = json.load(open(f"../models/hyperparams/{path}.json", "r"))

        return True


    def prepare_data(self, X: pd.DataFrame) -> pd.DataFrame:
        """
            Applies the necessary transformations to the dataset so we can 
            propagate a prediction through.

            @param df: observation(s) to transform

            @returns object ready for predict method
        """

        # normalize
        X = self.scaler.transform(X.values)

        # DON'T CONVERT
        return X


    def train_model(self, verbose: int=2, **kwargs) -> None:
        """
            Trains the model, assuming no hyperparameter optimization.
        """

        # fit model
        self.model = self.model.fit(self.X_train.values, self.y_train.values)

        # plotting
        if verbose > 1:
            # convert tracker to df
            train_loss = self.model.train_score_

            df = pd.DataFrame({
                "train": train_loss,
            })
            df.index = df.index + 1

            # line plot
            plt.figure(figsize=(10, 6))
            sns.lineplot(data=df, x=df.index, y="train", color="darkred", marker="*", label="train")
            plt.xlabel("Epoch")
            plt.ylabel(f"{self.hyperparams['loss'].capitalize()} Loss")
            plt.legend()
            plt.ylim(bottom=0)
            plt.title("Loss vs Epochs")
            plt.show()


    def test_model(self) -> None:
        """
            Generates test error.
        """

        # predict
        y_pred = self.predict(self.X_test)
        y_test = self.y_test

        # metrics + report
        labels = self.data[self.target].unique()
        p, r, f, s = precision_recall_fscore_support(
            y_test,
            y_pred,
            labels=labels
        )
        a = accuracy_score(y_test, y_pred)

        print("\n<Test Report>")
        print(f"Precision: [no diabetes] {p[0]}, [pre-diabetes] {p[1]}, [diabetes] {p[2]}")
        print(f"Recall: [no diabetes] {r[0]}, [pre-diabetes] {r[1]}, [diabetes] {r[2]}")
        print(f"F1-Score: [no diabetes] {f[0]}, [pre-diabetes] {f[1]}, [diabetes] {f[2]}")
        print(f"Support: [no diabetes] {s[0]}, [pre-diabetes] {s[1]}, [diabetes] {s[2]}")
        print(f"Accuracy: {a * 100:.4f}%")
        print(f"Macro-F1: {np.mean(f):.4f}")

        # Predicting probabilies for ROC
        y_pred_proba = self.predict_proba(self.X_test.values)

        # Calculate ROC curve and AUC for each class
        for i, label in enumerate(labels):
            fpr, tpr, _ = roc_curve(y_test == label, y_pred_proba[:, i])
            roc_auc = auc(fpr, tpr)
            plt.plot(fpr, tpr, label=f'ROC curve for {label} (area = {roc_auc:0.2f})')

        # Plot ROC curve
        plt.plot([0, 1], [0, 1], 'k--')
        plt.xlim([0.0, 1.0])
        plt.ylim([0.0, 1.05])
        plt.xlabel('False Positive Rate')
        plt.ylabel('True Positive Rate')
        plt.title('Receiver Operating Characteristic (ROC) Curve')
        plt.legend(loc="lower right")
        plt.show()

        # export weights
        self.score = [{"label": label, "precision": p[label], "recall": r[label], \
                       "f1-score": f[label], "support": s[label], "accuracy": a * 100} \
                        for label in labels]
        self.save_model()


    def predict(self, X: np.ndarray) -> np.array:
        """
            Generates predictions for use in the test data.

            @param X: data to predict on
        """

        # wrap predictions
<<<<<<< HEAD
        return self.model.predict(self.prepare_data(X))
=======
        return self.model.predict(X)
    
    
    def predict_proba(self, X: np.ndarray) -> np.ndarray:
        """
            Generates prediction probabilities for the test data.
            
            @param X: data to predict on
        """

        # wrap predictions
        return self.model.predict_proba(X)
>>>>>>> 750f5898


    def optimize_hyperparams(self, grid_search: dict[str, list[int | float | str]]=None,
                             kfold: int=None) -> pd.DataFrame:
        """
            Optimizes hyperparameters via grid search.

            @param grid_search: set of parameters to search through; defaults to 
                                an expected set of a good parameters
            @param kfold: number of folds to do cross validation with; if None, 
                          defaults to no cross validation

            @returns dataframe of the searcher results for every combination 
                     specified in the search
        """

        # setup search
        if grid_search is None:
            grid_search = {
                "loss": ["log_loss"],
                "learning_rate": [10 ** (-i) for i in range(4)],
                "n_estimators": [100, 500],
                "criterion": ["friedman_mse"],
                "min_samples_split": [2],
                "min_samples_leaf": [2, 10],
                "max_depth": [3, 5],
                "n_iter_no_change": [5],
                "max_features": ["log2"],
                "tol": [1e-4]
            }
            # grid_search = {
            #     "loss": ["log_loss"],
            #     "learning_rate": [10 ** (-i) for i in range(1)],
            #     "n_estimators": [100],
            #     "criterion": ["friedman_mse"],
            #     "min_samples_split": [2],
            #     "min_samples_leaf": [2],
            #     "max_depth": [3],
            #     "n_iter_no_change": [5],
            #     "max_features": ["log2"],
            #     "tol": [1e-4]
            # }
        
        # conduct search
        searcher = GridSearchCV(
            self.model,
            grid_search,
            scoring="accuracy",
            refit=True,
            cv=kfold,
            verbose=3,
            n_jobs=-1
        ).fit(self.X_train, self.y_train)

        searcher_df = pd.DataFrame.from_dict(searcher.cv_results_)
        accuracy = searcher.best_score_
        self.model = searcher.best_estimator_
        self.hyperparams = searcher.best_params_

        print(json.dumps(self.hyperparams, indent=4))

        # export params, weights
        if not os.path.exists("../models/grid-searches/"):
            os.makedirs("../models/grid-searches/")
            searcher_df.to_csv(f"../models/grid-searches/tree-classifier-{datetime.datetime.now().strftime('%m-%d-%y-%H')}.csv", index=False)
        
        self.test_model()
        self.save_model()


class LinearNN(nn.Module):
    def __init__(self, input_size, hidden_size, output_size, num_hidden, 
                 num_epochs, learning_rate, batch_size, classify_fn="sigmoid", dropout_rate=0.3):
        """
            Initialize model based on hyperparams. This is a normal FFNN with 
            ReLU
        """
        
        # enforce args
        if isinstance(hidden_size, int):
            hidden_size = [hidden_size] * num_hidden
        if isinstance(dropout_rate, float):
            dropout_rate = [dropout_rate] * (num_hidden - 1)

        # setup model arch
        super(LinearNN, self).__init__()

        # input
        self.fc_input = nn.Linear(input_size, hidden_size[0])

        # hidden + dropout
        self.hidden_layers = nn.ModuleList()
        self.dropout_layers = nn.ModuleList()
        for i in range(num_hidden - 1):
            self.hidden_layers.append(
                nn.Linear(hidden_size[i], hidden_size[i + 1])
            )
            self.hidden_layers.append(
                nn.BatchNorm1d(hidden_size[i + 1])
            )
            self.dropout_layers.append(
                nn.Dropout(dropout_rate[i])
            )
        
        # output + output functions
        self.fc_output = nn.Linear(hidden_size[-1], output_size)

        self.relu = nn.functional.relu
        self.classify_fn = nn.Sigmoid() if classify_fn == "sigmoid" else nn.Softmax(dim=1)

        # setup params
        self.num_epochs = num_epochs
        self.learning_rate = learning_rate
        self.batch_size = batch_size


    def forward(self, x):
        """
            Propagate information through network.
        """

        # ensure dtypes
        x = x.to(torch.float32)

        # push forward
        out = self.fc_input(x)
        out = self.relu(out)

        # apply hidden & dropout
        for hidden_layer, dropout_layer in zip(self.hidden_layers, self.dropout_layers):
            out = self.relu(hidden_layer(out))
            out = dropout_layer(out)

        out = self.fc_output(out)
        # out = self.classify_fn(out)       # avoid using this with CE loss
        return out


    def fit(self, X, y, device) -> Any:
        """
            Wraps a fit method for use in the gridsearch functionality.

            @param X: train features
            @param y: train ground truths
            
            @returns reference to self
        """

        # model.train #
        # setup gradient descent
        self.optimizer = Adam(self.parameters(), lr=self.learning_rate)
        self.loss_fn = nn.CrossEntropyLoss()
        train_loader = DataLoader(
            TabularDataset(X=X, y=y, device=device),
            batch_size=self.batch_size,
            shuffle=True
        )

        # fit model & track loss
        for epoch in range(self.num_epochs):
            running_loss = 0.0
            for inputs, labels in tqdm(train_loader):
                # forward pass
                self.optimizer.zero_grad()
                outputs = self(inputs)

                # loss + backprop
                loss = self.loss_fn(outputs, labels)
                loss.backward()
                self.optimizer.step()

                # track loss
                running_loss += loss.item()
        
        return self

    
    def predict(self, X, device) -> Any:
        # gen tensors
        X = torch.from_numpy(X).to(device)

        # predict without backprop
        self.eval()

        with torch.no_grad():
            # forward pass
            outputs = self.classify_fn(self(X))
            outputs = nn.functional.softmax(outputs, dim=1)

            # append predictions & the raw prediction value
            confidence, predictions = torch.max(outputs, 1)

        # wrap predictions
        return np.array(predictions.cpu()), np.array(confidence.cpu())


    def test(self, X, y, device) -> Any:
        # predict
        labels = list(sorted(y.unique()))
        y_pred, y_conf = self.predict(X, device)
        y_test = y

        # metrics + report
        p, r, f, s = precision_recall_fscore_support(
            y_test,
            y_pred,
            labels=labels
        )
        a = accuracy_score(y_test, y_pred)

        print("\n<Test Report>")
        print(f"Precision: [no diabetes] {p[0]}, [pre-diabetes] {p[1]}, [diabetes] {p[2]}")
        print(f"Recall: [no diabetes] {r[0]}, [pre-diabetes] {r[1]}, [diabetes] {r[2]}")
        print(f"F1-Score: [no diabetes] {f[0]}, [pre-diabetes] {f[1]}, [diabetes] {f[2]}")
        print(f"Support: [no diabetes] {s[0]}, [pre-diabetes] {s[1]}, [diabetes] {s[2]}")
        print(f"Accuracy: {a * 100:.4f}%")

        return a


class TabularDataset(Dataset):
    def __init__(self, X, device, y=None):
        self.X = torch.tensor(X.to_numpy(), dtype=torch.float32).to(device)

        if y is not None:
            self.y = torch.tensor(y, dtype=torch.long).to(device)

    def __len__(self):
        return len(self.X)

    def __getitem__(self, idx):
        return self.X[idx], self.y[idx]


@dataclass(slots=True)
class MLPClassifier:
    # user-set members
    target: str = field()                                                       # target feature
    path: str = field()                                                         # dataset path
    hyperparams: dict[str, int | float | str] = field(default=None)             # hyperparams; optional parameter
    upsample: bool = field(default=False)                                       # whether to correct imbalance or not
    loss_balance: bool = field(default=False)                                   # whether to account for imbalance in loss-calc

    # inferred members
    data: pd.DataFrame = field(default=None)                                    # dataset
    model: LinearNN = field(default=None)                                       # underlying model
    model_lookup_path: str = field(default="../models/model_lookup.csv")        # model lookup
    optimizer: Any = field(default=None)                                        # optimizer function
    loss_fn: Any = field(default=None)                                          # loss for neural network
    device: Any = field(
        default_factory=lambda: torch.device("cuda" if torch.cuda.is_available else "cpu")
    )                                                                           # device to use; tries for GPU optimization
    scheduler: Any = field(default=None)                                        # learning rate scheduler
    scaler: Any = field(default=None)                                           # scaler to use with new preds

    # calculated members
    X_train: np.ndarray = field(default=None)                                   # data for training/testing
    y_train: np.ndarray = field(default=None)                                   # data for training/testing
    X_test: np.ndarray = field(default=None)                                    # data for training/testing
    y_test: np.ndarray = field(default=None)                                    # data for training/testing
    score: dict[str, int | float] = field(default=None)                         # scores dict for the accuracy report


    # internal methods
    def gen_split(self, test_prop: float=0.2) -> None:
        """
            Generates train/test split and a report along with it
            
            @param test_prop: proportion of dataset to reserve for testing
            @param stratify: whether to stratify or not
        """

        # split
        self.X_train, self.X_test, self.y_train, self.y_test = train_test_split(
            self.data.drop(columns=self.target),
            self.data[self.target],
            stratify=self.data[self.target],
            test_size=test_prop,
            random_state=42
        )

        # make augmentations
        self.X_train, self.X_test, self.y_train, self.y_test, self.scaler = post_split_pipeline(
            self.X_train, self.X_test, self.y_train, self.y_test, self.target, 
            upsample=self.upsample
        )

        # report
        print("<Train-Test Split Report>")
        print(f"Train: {len(self.y_train)} obs, {(self.y_train == 0).sum()} no diabetes [0], {(self.y_train == 1).sum()} pre-diabetes [1], {(self.y_train == 2).sum()} diabetes [2]")
        print(f"Test: {len(self.y_test)} obs, {(self.y_test == 0).sum()} no diabetes [0], {(self.y_test == 1).sum()} pre-diabetes [1], {(self.y_test == 2).sum()} diabetes [2]")


    def __post_init__(self):
        # data
        self.data = pd.read_parquet(self.path)
        self.gen_split()

        # model
        self.set_hyperparams(self.hyperparams, optimize=False)
        if self.model is None:
            self.model = LinearNN(**self.hyperparams).to(self.device)


    # external methods
    ## mutators
    def set_hyperparams(self, hyperparams: dict[str, int | float | str]=None, optimize: bool=False) -> None:
        """
            Sets hyperparameters. Note, if not specified it automatically 
            generates via grid-search.

            @param hyperparams: hyperparams to update
        """

        # default hyperparams
        self.hyperparams = {
            "input_size": self.X_train.shape[1],
            "output_size": self.y_train.nunique(),
            "hidden_size": 64,
            "num_hidden": 2,
            "num_epochs": 25,
            "batch_size": 32,
            "learning_rate": 0.01,
            "dropout_rate": 0.3,
            "classify_fn": "sigmoid"
        }

        # if no update is required
        if hyperparams is None:
            return

        # if optimization is required
        if optimize:
            self.optimize_hyperparams(with_cv=True)
            return
        
        # update
        for hp, val in hyperparams.items():
            # include hyperparameter even if not expected
            if hp not in self.hyperparams:
                print(f"<WARNING> unexpected hyperparameter {hp} found; included anyways with value {val}")
            self.hyperparams[hp] = val

        # update model
        self.model = LinearNN(**self.hyperparams).to(self.device)


    ## utility
    def save_model(self) -> None:
        """
            Saves model weights and hyperparams for future reloading.
        """

        # generate save path
        mean_scores = ({
            k: sum(d[k] for d in self.score) / len(self.score) 
            for k in self.score[0]
        })
        report_name = "ffnn-classifier-" + ("-".join([
            f"[{metric[0]}_{perf:.4f}]" for metric, perf in mean_scores.items()
            if metric[0] not in ["l", "s"]
        ]))

        # save both
        json.dump(self.hyperparams, open(f"../models/hyperparams/{report_name}.json", "w"), indent=4)
        torch.save(self.model.state_dict(), f"../models/weights/{report_name}.pt")

        # save lookup
        if os.path.exists(self.model_lookup_path):
            model_reports = pd.read_csv(self.model_lookup_path)
        else:
            model_reports = pd.DataFrame()
        
        # add row for each label's performance
        add_rows = ([
                pd.DataFrame({
                "model-type": ["FFNN"],
                **{k: [v] for k, v in mean_scores.items() if k[0] not in ["l", "s"]},
                "path": [report_name]
            })
        ])
        model_reports = pd.concat([model_reports, *add_rows], ignore_index=True)
        model_reports.drop_duplicates(inplace=True)
        model_reports.sort_values(by=[
            "f1-score",
            "accuracy",
            "precision",
            "recall"
        ], inplace=True, ascending=False)
        model_reports.to_csv(self.model_lookup_path, index=False)

    
    def load_model(self, scores: dict[str, int | float]=None, priority_list: list[str]=None) -> bool:
        """
            Loads the model via the scoring report. Notice that either explicit 
            scores or a prioritization of the scores can be provided and then 
            the best performing model will be chosen. This is done via stable 
            sort.

            @param scores: metric to performance wanted; optional
            @param priority_list: list of metrics in order of most to least 
                                  important

            @returns whether successful or not
        """

        # load lookup
        if not os.path.exists(self.model_lookup_path):
            print("<WARNING> no lookup found for saved models :(")
            return False
        model_reports = pd.read_csv(self.model_lookup_path, engine="c")
        model_reports = model_reports[model_reports["model-type"] == "FFNN"]

        if model_reports.shape[0] == 0:
            print("<WARNING> found 0 entries in model lookup :(")
            return False

        path = None

        # ensure at least one is filled
        if scores is None and priority_list is None:
            priority_list = [
                "f1-score",
                "accuracy",
                "precision",
                "recall"
            ]

        # get model entry
        if scores is not None:
            # narrow down
            for metric, perf in scores.items():
                model_reports = model_reports[model_reports[metric] == perf]
            
            # if any entry matches the description
            if model_reports.shape[0] != 0:
                path = model_reports["path"][0]
        
        else:
            # stable sort
            model_reports.sort_values(by=priority_list, ascending=False, inplace=True, ignore_index=True)
            path = model_reports["path"][0]
            # model_reports.to_csv(self.model_lookup_path, index=False)
        
        # load model
        if path is None:
            return False
        
        self.set_hyperparams(
            json.load(open(f"../models/hyperparams/{path}.json", "r"))
        )
        self.model = LinearNN(**self.hyperparams).to(self.device)
        self.model.load_state_dict(torch.load(f"../models/weights/{path}.pt"))
        self.model.eval()

        return True


    def prepare_data(self, X: np.ndarray) -> pd.DataFrame:
        """
            Applies the necessary transformations to the dataset so we can 
            propagate a prediction through.

            @param df: observation(s) to transform

            @returns object ready for predict method
        """

        # normalize
        X = self.scaler.transform(X)

        # DON'T CONVERT
        return X


    def train_model(self, verbose: int=0) -> None:
        """
            Trains the model, assuming no hyperparameter optimization.
        """

        # setup gradient descent
        self.optimizer = Adam(self.model.parameters(), lr=self.model.learning_rate)
        if self.scheduler is not None:
            self.scheduler = {
                "reduce": torch.optim.lr_scheduler.ReduceLROnPlateau
            }[self.scheduler](self.optimizer)
        
        if self.loss_balance:
            loss_weights = dict(self.y_train.value_counts())
            loss_weights = [loss_weights[i] for i in range(self.y_test.max() + 1)]
            total_obs = sum(loss_weights)
            loss_weights = [(total_obs - i) / total_obs for i in loss_weights]

            self.loss_fn = nn.CrossEntropyLoss(
                weight=torch.tensor(loss_weights).to(torch.float).to(self.device)
            )
        else:
            self.loss_fn = nn.CrossEntropyLoss()
        
        losses = {k: list() for k in ["train", "test"]}
        best_loss = float("inf")
        best_epoch = 0
        train_loader = DataLoader(
            TabularDataset(X=self.X_train, y=self.y_train, device=self.device),
            batch_size=self.model.batch_size,
            shuffle=True
        )

        # fit model & track loss
        for epoch in range(self.model.num_epochs):
            # setup
            running_loss = 0.0
            self.model.train()

            for inputs, labels in tqdm(train_loader, disable=(verbose < 1)):
                # forward pass
                self.optimizer.zero_grad()
                outputs = self.model(inputs)

                # loss + backprop
                loss = self.loss_fn(outputs, labels)
                loss.backward()
                self.optimizer.step()

                # track loss
                running_loss += loss.item()

            # validation loss & loss tracking
            self.model.eval()
            with torch.no_grad():
                test_loss = self.loss_fn(
                    self.model(torch.from_numpy(self.X_test.to_numpy()).to(self.device)),
                    torch.from_numpy(self.y_test.to_numpy()).to(self.device)
                ).item()
            train_loss = running_loss / len(train_loader)

            losses["train"].append(train_loss)
            losses["test"].append(test_loss)

            # early stopping
            avg_loss = ((test_loss + train_loss) / 2)
            if avg_loss < best_loss:
                best_loss = ((test_loss + train_loss) / 2)
                best_model_weights = copy.deepcopy(self.model.state_dict())  
                best_epoch = epoch    
                patience = 10
            else:
                # allow for some leeway
                patience -= 1

                # update model with best weights
                if patience == 0:
                    self.model.load_state_dict(best_model_weights)
                    break

            # print stats if wanted
            if verbose > 0:
                print(f"Epoch {epoch + 1}/{self.model.num_epochs}, Loss: {train_loss:.4f}, Test Loss: {test_loss:.4f}")

        # visualization
        if verbose > 1:
            # convert tracker to df
            df = pd.DataFrame(losses)
            df.index = df.index + 1

            # line plot
            plt.figure(figsize=(10, 6))
            sns.lineplot(data=df, x=df.index, y="train", color="darkred", marker="*", label="train")
            sns.lineplot(data=df, x=df.index, y="test", color="darkblue", marker="x", label="test")
            plt.axvline(x=best_epoch + 1, color="darkred", label="chosen-model")
            plt.xlabel("Epoch")
            plt.ylabel("Cross-Entropy Loss")
            plt.legend()
            plt.ylim(bottom=0)
            plt.title("Loss vs Epochs")
            plt.show()


    def test_model(self, save: bool=True) -> None:
        """
            Generates test error.
        """

        # predict
        y_pred, y_conf = self.predict(self.X_test)
        y_test = self.y_test

        # metrics + report
        labels = list(sorted(self.data[self.target].unique()))
        p, r, f, s = precision_recall_fscore_support(
            y_test,
            y_pred,
            labels=labels
        )
        a = accuracy_score(y_test, y_pred)

        print("\n<Test Report>")
        print(f"Precision: [no diabetes] {p[0]}, [pre-diabetes] {p[1]}, [diabetes] {p[2]}")
        print(f"Recall: [no diabetes] {r[0]}, [pre-diabetes] {r[1]}, [diabetes] {r[2]}")
        print(f"F1-Score: [no diabetes] {f[0]}, [pre-diabetes] {f[1]}, [diabetes] {f[2]}")
        print(f"Support: [no diabetes] {s[0]}, [pre-diabetes] {s[1]}, [diabetes] {s[2]}")
        print(f"Accuracy: {a * 100:.4f}%")
        print(f"Macro-F1: {np.mean(f):.4f}")

        # Predicting probabilies for ROC
        y_pred_proba = self.predict_proba(self.X_test.values)
        
        # Calculate ROC curve and AUC for each class
        for i, label in enumerate(labels):
            fpr, tpr, _ = roc_curve(y_test == label, y_pred_proba[:, i])
            roc_auc = auc(fpr, tpr)
            plt.plot(fpr, tpr, label=f'ROC curve for {label} (area = {roc_auc:0.2f})')

        # Plot ROC curve
        plt.plot([0, 1], [0, 1], 'k--')
        plt.xlim([0.0, 1.0])
        plt.ylim([0.0, 1.05])
        plt.xlabel('False Positive Rate')
        plt.ylabel('True Positive Rate')
        plt.title('Receiver Operating Characteristic (ROC) Curve')
        plt.legend(loc="lower right")
        plt.show()

        # export weights
        self.score = [{"label": label, "precision": p[label], "recall": r[label], \
                       "f1-score": f[label], "support": s[label], "accuracy": a * 100} \
                        for label in labels]
        
        if save:
            self.save_model()


    def predict(self, X: np.ndarray) -> tuple[np.array, np.array]:
        """
            Generates predictions for use in the test data.

            @param X: data to predict on
        """

        # wrap
<<<<<<< HEAD
        preds, conf = self.model.predict(self.prepare_data(X), self.device)
        return preds, conf
=======
        return self.model.predict(X, self.device)

        # gen tensors
        X = torch.from_numpy(X.to_numpy()).to(self.device)

        # predict without backprop
        self.model.eval()

        with torch.no_grad():
            # forward pass
            outputs = self.model.classify_fn(self.model(X))

            # append predictions & the raw prediction value
            confidence, predictions = torch.max(outputs, 1)

        # wrap predictions
        return np.array(predictions.cpu()), np.array(confidence.cpu())
    
    def predict_proba(self, X: np.ndarray) -> np.ndarray:
        """
            Generates prediction probabilities for the test data.
            No builtin function from scikit learn to wrap, so doing this manually.
            
            @param X: data to predict on
        """
        # Convert to tensor
        X = torch.from_numpy(X).to(self.device)

        # predict without backprop
        self.model.eval()
        with torch.no_grad():
            # forward pass
            outputs = self.model.classify_fn(self.model(X))

        return outputs.cpu().numpy()
>>>>>>> 750f5898


    def optimize_hyperparams(self, grid_search: dict[str, list[int | float | str]]=None,
                             kfold: int=None) -> pd.DataFrame:
        """
            Optimizes hyperparameters via grid search.

            @param grid_search: set of parameters to search through; defaults to 
                                an expected set of a good parameters
            @param kfold: number of folds to do cross validation with; if None, 
                          defaults to no cross validation

            @returns dataframe of the searcher results for every combination 
                     specified in the search
        """

        # setup search
        if grid_search is None:
            grid_search = {
                "learning_rate": [[0.001], [0.001], [0.001], [0.0005], [0.0005, 0.0001], [0.0005, 0.0001]],
                "input_size": [self.X_train.shape[1]],
                "output_size": [self.y_train.nunique()],
                "hidden_size": [64, 128, 256, 512, 1024, 2048],
                "num_hidden": [16, 8, 4, 4, 2, 2],
                "num_epochs": [25, 25, 25, 25, 25, 25],
                "dropout_rate": [[0.25, 0.5] * 6],
                "batch_size": [[128, 256, 512] * len(6)]
            }
            # grid_search = {
            #     "learning_rate": [[0.01, 0.001], [0.01, 0.001], [0.001, 0.0005], [0.001, 0.0005], [0.001, 0.0005], [0.001, 0.0005]],
            #     "input_size": [self.X_train.shape[1]],
            #     "output_size": [self.y_train.nunique()],
            #     "hidden_size": [64, 128, 256, 512, 1024, 2048],
            #     "num_hidden": [16, 8, 4, 4, 2, 2],
            #     "num_epochs": [25, 25, 25, 25, 25, 25],
            #     "batch_size": [[32, 64, 128] for _ in range(6)]
            # }
        
        # conduct search
        print("<Grid-Search>")
                ################################################################
                # DEPRECATED :: may work if we can find a wrapper for sklearn or 
                #               fix SKORCH wrapper
                # searcher = GridSearchCV(
                #     NeuralNetClassifier(
                #         LinearNN,
                #         **self.hyperparams
                #     ),
                #     grid_search,
                #     scoring="accuracy",
                #     refit=True,
                #     cv=kfold,
                #     verbose=3,
                #     n_jobs=-1
                # ).fit(self.X_train, self.y_train)

                # searcher_df = pd.DataFrame.from_dict(searcher.cv_results_)
                # accuracy = searcher.best_score_
                # self.model = searcher.best_estimator_
                # self.hyperparams = searcher.best_params_
                ################################################################

        # trackers
        num_hidden = len(grid_search["hidden_size"])
        num_lr = [len(k) for k in grid_search["learning_rate"]]
        num_bs = [len(k) for k in grid_search["batch_size"]]
        num_dr = [len(k) for k in grid_search["dropout_rate"]]
        num_combos = sum(lr * bs for lr, bs in zip(num_lr, num_bs))
        print(f"Testing {num_combos} combinations WITHOUT cross-validation")

        max_perf = -1
        tracker_df: list[pd.DataFrame] = []

        # iterate hidden sizes assuming mirrored options
        for i, hidden_size in enumerate(grid_search["hidden_size"]):
            # setup
            input_size = grid_search["input_size"][0]
            output_size = grid_search["output_size"][0]
            num_hidden = grid_search["num_hidden"][i]
            num_epochs = grid_search["num_epochs"][i]

            # for every hidden size, we'll check learning rates
            for lr in grid_search["learning_rate"][i]:
                # for every combo of lr and hidden size, we'll check batch size
                for bs in grid_search["batch_size"][i]:
                    # for every combo of lr, hs, bs, and dropout rate
                    for dr in grid_search["dropout_rate"][i]:
                        # try combo
                        hyperparam_combo = {
                            "learning_rate": lr,
                            "input_size": input_size,
                            "output_size": output_size,
                            "hidden_size": hidden_size,
                            "num_hidden": num_hidden,
                            "num_epochs": num_epochs,
                            "batch_size": bs,
                            "dropout_rate": dr,
                            "classify_fn": "sigmoid"
                        }

                        # train & test
                        print(f"\n\n<Trying Model Architecture> {hidden_size=}, {lr=}, {bs=}, {dr=}, {num_hidden=}, {num_epochs=}. . . ", end="")
                        cur_model = LinearNN(**hyperparam_combo).to(self.device)
                        cur_model = cur_model.fit(self.X_train, self.y_train, self.device)
                        cur_perf = cur_model.test(self.X_test, self.y_test, self.device)
                        print(f"perf: {cur_perf:.4f}")

                        # tracker report
                        report_df = {
                            "model-type": "ffnn",
                            "accuracy": cur_perf,
                            **hyperparam_combo
                        }
                        report_df = pd.DataFrame({k: [v] for k, v in report_df.items()})
                        tracker_df.append(report_df)

                        # keep best
                        if max_perf < cur_perf:
                            max_perf = cur_perf
                            self.hyperparams = hyperparam_combo
                            self.model = cur_model            

        print(json.dumps(self.hyperparams, indent=4))

        # export params, weights
        if not os.path.exists("../models/grid-searches/"):
            os.makedirs("../models/grid-searches/")
        
        tracker_df = pd.concat(tracker_df, ignore_index=True)
        tracker_df.to_csv(f"../models/grid-searches/ffnn-classifier-{datetime.datetime.now().strftime('%m-%d-%y-%H')}.csv", index=False)
        
        self.test_model()
        self.save_model()


    def explain_model(self) -> dict[str, float]:
        """
            Returns a dictionary of feature importance based on some model 
            explainer's output.
        """

        # explain via shap
        raise NotImplementedError("can't explain model yet...")
        # explainer = shap.KernelExplainer(self.model.predict, self.X_train.iloc[:50, :])
        # shap_values = explainer.shap_values(self.X_train.iloc[299, :], nsamples=500)
        # shap.force_plot(explainer.expected_value, shap_values, self.X_test.iloc[299, :])


@dataclass(slots=True)
class LogClassifier:
    # user-set members
    target: str = field()                                                       # target feature
    path: str = field()                                                         # dataset path
    upsample: bool = field(default=False)                                       # whether to correct imbalance or not
    hyperparams: dict[str, int | float | str] = field(default_factory=dict)     # hyperparams; optional parameters

    # inferred members
    data: pd.DataFrame = field(default=None)                                    # dataset
    model: LogisticRegression = field(default=None)                             # underlying model
    model_lookup_path: str = field(default="../models/model_lookup.csv")        # model lookup
    scaler: Any = field(default=None)                                           # scaler to use with new preds

    # calculated members
    X_train: np.ndarray = field(default=None)                                   # data for training/testing
    y_train: np.ndarray = field(default=None)                                   # data for training/testing
    X_test: np.ndarray = field(default=None)                                    # data for training/testing
    y_test: np.ndarray = field(default=None)                                    # data for training/testing
    score: dict[str, int | float] = field(default=None)                         # scores dict for the accuracy report

    # internal methods
    def gen_split(self, test_prop: float=0.2) -> None:
        """
            Generates train/test split and a report along with it
            
            @param test_prop: proportion of dataset to reserve for testing
            @param stratify: whether to stratify or not
        """

        # split
        self.X_train, self.X_test, self.y_train, self.y_test = train_test_split(
            self.data.drop(columns=self.target),
            self.data[self.target],
            stratify=self.data[self.target],
            test_size=test_prop,
            random_state=42
        )

        # make augmentations
        self.X_train, self.X_test, self.y_train, self.y_test, self.scaler = post_split_pipeline(
            self.X_train, self.X_test, self.y_train, self.y_test, self.target, 
            upsample=self.upsample
        )

        # report
        print("<Train-Test Split Report>")
        print(f"Train: {len(self.y_train)} obs, {(self.y_train == 0).sum()} no diabetes [0], {(self.y_train == 1).sum()} pre-diabetes [1], {(self.y_train == 2).sum()} diabetes [2]")
        print(f"Test: {len(self.y_test)} obs, {(self.y_test == 0).sum()} no diabetes [0], {(self.y_test == 1).sum()} pre-diabetes [1], {(self.y_test == 2).sum()} diabetes [2]")


    def __post_init__(self):
        # data
        self.data = pd.read_parquet(self.path)
        self.gen_split()

        # model
        if len(self.hyperparams) == 0:
            self.hyperparams["max_iter"] = 100000
            self.hyperparams["random_state"] = 42
            self.hyperparams["penalty"] = "elasticnet"
            self.hyperparams["l1_ratio"] = 0.5
            self.hyperparams["solver"] = "saga"
            self.hyperparams["verbose"] = 1
        self.model = LogisticRegression(**self.hyperparams)


    # External Methods
    def save_model(self) -> None:
        """
            Saves model weights and hyperparams for future reloading.
        """

        # generate save path
        mean_scores = ({
            k: sum(d[k] for d in self.score) / len(self.score) 
            for k in self.score[0]
        })
        report_name = "log-classifier-" + ("-".join([
            f"[{metric[0]}_{perf:.4f}]" for metric, perf in mean_scores.items()
            if metric[0] not in ["l", "s"]
        ]))

        # save both
        json.dump(self.hyperparams, open(f"../models/hyperparams/{report_name}.json", "w"), indent=4)
        pickle.dump(self.model, open(f"../models/weights/{report_name}.pickle", "wb"))

        # save lookup
        if os.path.exists(self.model_lookup_path):
            model_reports = pd.read_csv(self.model_lookup_path)
        else:
            model_reports = pd.DataFrame()
        
        # add row for each label's performance
        add_rows = ([
                pd.DataFrame({
                "model-type": ["Logistic"],
                **{k: [v] for k, v in mean_scores.items() if k[0] not in ["l", "s"]},
                "path": [report_name]
            })
        ])
        model_reports = pd.concat([model_reports, *add_rows], ignore_index=True)
        model_reports.drop_duplicates(inplace=True)
        model_reports.sort_values(by=[
            "f1-score",
            "accuracy",
            "precision",
            "recall"
        ], inplace=True, ascending=False)
        model_reports.to_csv(self.model_lookup_path, index=False)


    def load_model(self, scores: dict[str, int | float]=None, priority_list: list[str]=None) -> bool:
        """
            Loads the model via the scoring report. Notice that either explicit 
            scores or a prioritization of the scores can be provided and then 
            the best performing model will be chosen. This is done via stable 
            sort.

            @param scores: metric to performance wanted; optional
            @param priority_list: list of metrics in order of most to least 
                                  important

            @returns whether successful or not
        """

        # load lookup
        if not os.path.exists(self.model_lookup_path):
            print("<WARNING> no lookup found for saved models :(")
            return False
        model_reports = pd.read_csv(self.model_lookup_path, engine="c")
        model_reports = model_reports[model_reports["model-type"] == "Logistic"]

        if model_reports.shape[0] == 0:
            print("<WARNING> found 0 entries in model lookup :(")
            return False

        path = None

        # ensure at least one is filled
        if scores is None and priority_list is None:
            priority_list = [
                "f1-score",
                "accuracy",
                "precision",
                "recall"
            ]

        # get model entry
        if scores is not None:
            # narrow down
            for metric, perf in scores.items():
                model_reports = model_reports[model_reports[metric] == perf]
            
            # if any entry matches the description
            if model_reports.shape[0] != 0:
                path = model_reports["path"][0]
        
        else:
            # stable sort
            model_reports.sort_values(by=priority_list, ascending=False, inplace=True, ignore_index=True)
            path = model_reports["path"][0]
            # model_reports.to_csv(self.model_lookup_path, index=False)
        
        # load model
        if path is None:
            return False
        
        self.model = pickle.load(open(f"../models/weights/{path}.pickle", "rb"))
        self.hyperparams = json.load(open(f"../models/hyperparams/{path}.json", "r"))
        return True


    def prepare_data(self, X: pd.DataFrame) -> pd.DataFrame:
        """
            Applies the necessary transformations to the dataset so we can 
            propagate a prediction through.

            @param df: observation(s) to transform

            @returns object ready for predict method
        """

        # normalize
        X = self.scaler.transform(X.values)

        # DON'T CONVERT
        return X


    def train_model(self, verbose: int=0) -> None:
        """
            Trains the model using logistic regression
        """
        
        # train
        # sort_index = np.argsort(self.y_train)
        # self.y_train = self.y_train[sort_index]
        # self.X_train = self.X_train[sort_index]
        
        self.model.fit(self.X_train, self.y_train)
    

    def test_model(self) -> None:
        """
            Generates test error.
        """

        # predict
        y_pred, y_conf = self.predict(self.X_test)
        y_test = self.y_test

        # metrics + report
        labels = self.data[self.target].unique()
        p, r, f, s = precision_recall_fscore_support(
            y_test,
            y_pred,
            labels=labels
        )
        a = accuracy_score(y_test, y_pred)

        print("\n<Test Report>")
        print(f"Precision: [no diabetes] {p[0]}, [pre-diabetes] {p[1]}, [diabetes] {p[2]}")
        print(f"Recall: [no diabetes] {r[0]}, [pre-diabetes] {r[1]}, [diabetes] {r[2]}")
        print(f"F1-Score: [no diabetes] {f[0]}, [pre-diabetes] {f[1]}, [diabetes] {f[2]}")
        print(f"Support: [no diabetes] {s[0]}, [pre-diabetes] {s[1]}, [diabetes] {s[2]}")
        print(f"Accuracy: {a * 100:.4f}%")
        print(f"Macro-F1: {np.mean(f):.4f}")

        # Predicting probabilies for ROC
        y_pred_proba = self.predict_proba(self.X_test.values)
        
        # Calculate ROC curve and AUC for each class
        for i, label in enumerate(labels):
            fpr, tpr, _ = roc_curve(y_test == label, y_pred_proba[:, i])
            roc_auc = auc(fpr, tpr)
            plt.plot(fpr, tpr, label=f'ROC curve for {label} (area = {roc_auc:0.2f})')

        # Plot ROC curve
        plt.plot([0, 1], [0, 1], 'k--')
        plt.xlim([0.0, 1.0])
        plt.ylim([0.0, 1.05])
        plt.xlabel('False Positive Rate')
        plt.ylabel('True Positive Rate')
        plt.title('Receiver Operating Characteristic (ROC) Curve')
        plt.legend(loc="lower right")
        plt.show()

        # export weights
        self.score = [{"label": label, "precision": p[label], "recall": r[label], \
                       "f1-score": f[label], "support": s[label], "accuracy": a * 100} \
                        for label in labels]
        self.save_model()


    def predict(self, X: np.ndarray) -> tuple[np.array, np.array]:
        """
            Generates predictions for use in the test data.

            @param X: data to predict on
        """

        # wrap
<<<<<<< HEAD
        X = self.prepare_data(X)
        raw_preds = self.model.predict_proba(X)
        preds = np.argmax(raw_preds, axis=1)
        confs = raw_preds[np.arange(preds.shape[0]), preds]

        return preds, confs


    def explain_model(self, **kwargs) -> dict[str, float]:
        """
            Returns a dictionary of feature importance based on some model 
            explainer's output.

            We'll only take the diabetes coefs since they mirror (balance) the 
            positive predictions.
        """

        # unpack coefs
        coefs = list(self.model.coef_[0])
        feature_names = list(self.model.feature_names_in_)

        # print report
        importance = dict(zip(feature_names, coefs))
        # print(json.dumps(importance, indent=4))
        return importance


    def patient_analysis(self, user_info: dict[str, int | float], **kwargs) -> str:
        """
            Generates a feature importance lookup and gauges what contributes 
            against the patient's risk of diabetes and what helps them.
        """

        # generate importance 
        importance = self.explain_model()
        importance_df = pd.DataFrame({
            "feature": importance.keys(),
            "weight": importance.values()
        })
        user_info_df = pd.DataFrame({
            "feature": user_info.keys(),
            "weight": [v[0] for v in user_info.values()]
        })

        # ensure the user info is scaled before explaining
        user_info_df["weight"] = self.scaler.transform(user_info_df["weight"].values.reshape(1, -1)).flatten()

        # create a lookup of importance based on feature weight and user info
        importance_df.sort_values(by="feature", ascending=False)
        user_info_df.sort_values(by="feature", ascending=False)
        print(importance_df)
        print(user_info_df)
        importance_df["weight"] = importance_df["weight"].astype(float) * user_info_df["weight"]
        importance_df.sort_values(by="weight", ascending=True)

        print(importance_df)

        # risk analysis: setup trackers
        categories = ["most-harmful", "harmful", "irrelevant", "helpful", "most-helpful"]
        thresholds = dict(zip(categories, [-0.3, -0.05, 0.05, 0.05, 0.3]))
        grouped_features = dict.fromkeys(categories)
        report = dict(zip(categories, ["" for _ in categories]))

        # group features into categories
        grouped_features["most-harmful"] =  set(importance_df[importance_df["weight"] < thresholds["most-harmful"]]["feature"])
        grouped_features["harmful"]      =  set(importance_df[importance_df["weight"] <= thresholds["harmful"]]["feature"])
        grouped_features["irrelevant"]   =  set(importance_df[abs(importance_df["weight"]) < thresholds["irrelevant"]]["feature"])
        grouped_features["helpful"]      =  set(importance_df[importance_df["weight"] >= thresholds["helpful"]]["feature"])
        grouped_features["most-helpful"] =  set(importance_df[importance_df["weight"] > thresholds["most-helpful"]]["feature"])

        # generate report
        for row in importance_df.itertuples(index=False):
            # unpack
            feature = row[0]
            weight = row[1]

            # match with category
            if feature in grouped_features["most-harmful"]:
                report["most-harmful"] += f" <-> {feature}: \tincreases risk of pre-diabetes/diabetes by {-weight * 100:.2f}%; if this is above 100, this is not a good sign :(\n"
            elif feature in grouped_features["harmful"]:
                report["harmful"] += f" - {feature}: \tincreases risk of pre-diabetes/diabetes by {-weight * 100:.2f}%\n"
            elif feature in grouped_features["irrelevant"]:
                report["irrelevant"] += f" * {feature}: \tdoesn't really apply to you in this context; this doesn't imply this behavior doesn't matter, just that for your specific health information, {feature} neither helps nor hurts you\n"
            elif feature in grouped_features["helpful"]:
                report["helpful"] += f" + {feature}: \treduces risk of pre-diebetes/diabetes by {weight * 100:.2f}%\n"
            elif feature in grouped_features["most-helpful"]:
                report["most-helpful"] += f" <+> {feature}: \treduces risk of pre-diebetes/diabetes by {weight * 100:.2f}%; if this is above 100, good job!\n"

        # check empty
        report = {k: v if v != "" else "Oops... it seems like you don't have much in this category for us to analyze. This is either a really good sign :), or a really bad one :(\n"\
                  for k, v in report.items()}

        # full written analysis
        final_report = (
f"""
According to our analysis (an linear approximation of our deep learning model), we've generated the following insights:
            
** Harmful Behaviors **
{report['most-harmful']}

We also noted that the following increase your risk for pre-diabetes/diabetes, but to a lesser degree than the previous:
{report['harmful']}


** Helpful Behaviors **
We haven't forgotten that you've of course done some things right:
{report['most-helpful']}

{report['helpful']}


** Irrelevant **
The following behaviors are irrelevant to you since you either don't participate in them, or we've gauged that it doesn't really matter for you in this context:
{report['irrelevant']}
"""
        )

        # export
        return final_report, importance
=======
        return self.model.predict(X)
    
    def predict_proba(self, X: np.ndarray) -> np.ndarray:
        """
            Generates prediction probabilities for the test data.
            
            @param X: data to predict on
        """

        # wrap predictions
        return self.model.predict_proba(X)
>>>>>>> 750f5898
<|MERGE_RESOLUTION|>--- conflicted
+++ resolved
@@ -347,9 +347,6 @@
         """
 
         # wrap predictions
-<<<<<<< HEAD
-        return self.model.predict(self.prepare_data(X))
-=======
         return self.model.predict(X)
     
     
@@ -362,7 +359,6 @@
 
         # wrap predictions
         return self.model.predict_proba(X)
->>>>>>> 750f5898
 
 
     def optimize_hyperparams(self, grid_search: dict[str, list[int | float | str]]=None,
@@ -1003,27 +999,8 @@
         """
 
         # wrap
-<<<<<<< HEAD
         preds, conf = self.model.predict(self.prepare_data(X), self.device)
         return preds, conf
-=======
-        return self.model.predict(X, self.device)
-
-        # gen tensors
-        X = torch.from_numpy(X.to_numpy()).to(self.device)
-
-        # predict without backprop
-        self.model.eval()
-
-        with torch.no_grad():
-            # forward pass
-            outputs = self.model.classify_fn(self.model(X))
-
-            # append predictions & the raw prediction value
-            confidence, predictions = torch.max(outputs, 1)
-
-        # wrap predictions
-        return np.array(predictions.cpu()), np.array(confidence.cpu())
     
     def predict_proba(self, X: np.ndarray) -> np.ndarray:
         """
@@ -1042,7 +1019,6 @@
             outputs = self.model.classify_fn(self.model(X))
 
         return outputs.cpu().numpy()
->>>>>>> 750f5898
 
 
     def optimize_hyperparams(self, grid_search: dict[str, list[int | float | str]]=None,
@@ -1454,7 +1430,6 @@
         """
 
         # wrap
-<<<<<<< HEAD
         X = self.prepare_data(X)
         raw_preds = self.model.predict_proba(X)
         preds = np.argmax(raw_preds, axis=1)
@@ -1574,8 +1549,6 @@
 
         # export
         return final_report, importance
-=======
-        return self.model.predict(X)
     
     def predict_proba(self, X: np.ndarray) -> np.ndarray:
         """
@@ -1586,4 +1559,3 @@
 
         # wrap predictions
         return self.model.predict_proba(X)
->>>>>>> 750f5898
